--- conflicted
+++ resolved
@@ -94,10 +94,6 @@
                     <div className='clearfix' />
                     <div
                         className={classNames('btn', 'btn-cancel')}
-<<<<<<< HEAD
-                        onClick={handleOnClose}
-                        role='presentation'
-=======
                         onClick={onClose}
                         onKeyDown={(e) => {
                             if (e.key === 'Enter') {
@@ -107,7 +103,6 @@
                         }}
                         tabIndex={1}
                         role='button'
->>>>>>> 39812937
                     >
                         {appLang?.modal?.cancel}
                     </div>
