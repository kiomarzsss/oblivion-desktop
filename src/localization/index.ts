--- conflicted
+++ resolved
@@ -4,13 +4,11 @@
 import cnCN from './cn';
 import deDE from './de';
 import { defaultSettings } from '../defaultSettings';
-import { store } from '../renderer/lib/utils';
 
-type LanguageType = 'fa' | 'en' | 'ru' | 'cn' | 'de';
+export type LanguageType = 'fa' | 'en' | 'ru' | 'cn' | 'de';
 type directionType = 'rtl' | 'ltr';
 
-const lang = (store.get('lang') ? store.get('lang') : defaultSettings.lang) as LanguageType;
-
+const lang = defaultSettings.lang as LanguageType;
 export { lang };
 
 const direction = {
@@ -35,16 +33,6 @@
 };
 
 export { getLanguageName };
-// const fonts = {
-//     fa: 'IRANSans',
-//     en: 'Ubuntu'
-// };
-
-// const getFonts = () => {
-//     return fonts[lang];
-// };
-
-// export { getFonts };
 
 const translate = {
     fa: faIR,
@@ -54,30 +42,24 @@
     de: deDE
 };
 
-<<<<<<< HEAD
-const getTranslate = () => {
-    const language = (
-        store.get('lang') ? store.get('lang') : defaultSettings.lang
-    ) as LanguageType;
-
-    return translate[language];
-=======
 const getTranslate = (forceLang?: string) => {
     let language;
     if (typeof forceLang === 'string' && forceLang !== '') {
         language = forceLang;
     } else {
-        language = Cookies.get('lang') || defaultSettings.lang;
+        language = defaultSettings.lang;
     }
     return translate[language as LanguageType];
->>>>>>> 89c8bbaf
 };
 
 export { getTranslate };
 
 const changeLang = (language: string) => {
-    store.set('lang', language);
-    window.location.reload();
+    // store.set('lang', language);
+    localStorage.setItem('lang', language);
+    window.dispatchEvent(new Event('storage'));
+
+    // window.location.reload();
 };
 
 export { changeLang };