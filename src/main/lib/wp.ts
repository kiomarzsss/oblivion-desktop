import { IpcMainEvent } from 'electron';
import settings from 'electron-settings';
import fs from 'fs';
import { countries, defaultSettings } from '../../defaultSettings';
import { doesDirectoryExist, removeDirIfExists } from './utils';
import { stuffPath } from '../ipcListeners/wp';
import { getTranslateElectron } from '../../localization/electron';

export const getUserSettings = async () => {
    const randomCountry = () => {
        const randomIndex = Math.floor(Math.random() * countries.length);
        return countries[randomIndex]?.value ? countries[randomIndex]?.value : 'DE';
    };

    // reading user settings for warp
    const args = [];
    //const scan = await settings.get('scan');
    const endpoint = await settings.get('endpoint');
    const ipType = await settings.get('ipType');
    const port = await settings.get('port');
    //const psiphon = await settings.get('psiphon');
    const location = await settings.get('location');
    const license = await settings.get('license');
    //const gool = await settings.get('gool');
    const method = await settings.get('method');
    const hostIP = await settings.get('hostIP');
    const rtt = await settings.get('rtt');
    const reserved = await settings.get('reserved');

    // ! push one arg(flag) at a time
    // https://stackoverflow.com/questions/55328916/electron-run-shell-commands-with-arguments

    // hostIP & port
    args.push('--bind');
    args.push(
        `${typeof hostIP === 'string' && hostIP.length > 0 ? hostIP : defaultSettings.hostIP}:${typeof port === 'string' || typeof port === 'number' ? port : defaultSettings.port}`
    );
    // license
    if (typeof license === 'string' && license !== '') {
        args.push('--key');
        args.push(license);
    }

    // TODO refactor
    // gool or psiphon
    if (typeof method === 'string') {
        if (method === 'gool') {
            args.push('--gool');
        } else if (method === 'psiphon') {
            args.push(`--cfon`);
            if (typeof location === 'string' && location !== '') {
                args.push('--country');
                args.push(location);
            } else {
                args.push('--country');
                args.push(randomCountry());
            }
        }
    } else {
        args.push('--gool');
    }
    // scan
    if (
        (typeof endpoint === 'string' &&
            (endpoint === '' || endpoint === defaultSettings.endpoint)) ||
        typeof endpoint === 'undefined'
    ) {
        args.push(`--scan`);
        if (typeof ipType === 'string' && ipType !== '') {
            args.push(ipType);
        }
        if (typeof rtt === 'string') {
            args.push('--rtt');
            args.push(rtt);
        }
    } else {
        // endpoint
        args.push('--endpoint');
        args.push(
            typeof endpoint === 'string' && endpoint.length > 0
                ? endpoint
                : defaultSettings.endpoint
        );
    }
    if (typeof reserved === 'boolean' && !reserved) {
        args.push('--reserved');
        args.push('0,0,0');
    }

    return args;
};

export const setStuffPath = (args: string[]) => {
    args.push('--cache-dir');
    args.push(stuffPath);
    doesDirectoryExist(stuffPath).then((isExist) => {
        if (!isExist)
            fs.mkdir(stuffPath, { recursive: true }, (err) => {
                if (err) {
                    console.error(`Error creating directory ${stuffPath}:`, err);
                }
            });
    });
};

// ! make sure you get the args like ({ port = '' })
<<<<<<< HEAD
const appLang = getTranslateElectron();
=======
const appLang = getTranslate('en');
>>>>>>> 89c8bbaf
export const wpErrorTranslation: any = {
    'bind: address already in use': ({ port = '' }) => {
        return appLang.log.error_port_already_in_use(port);
    },
    'Only one usage of each socket address': () => {
        return appLang.log.error_port_socket;
    },
    'Invalid license': () => {
        return appLang.log.error_invalid_license;
    },
    'Too many connected devices': () => {
        return appLang.log.error_too_many_connected;
    },
    'Access is denied': () => {
        return appLang.log.error_access_denied;
    },
    'failed to set endpoint': () => {
        return appLang.log.error_failed_set_endpoint;
    },
    'load primary warp identity': () => {
        return appLang.log.error_warp_identity;
    },
    'script failed to run': () => {
        return appLang.log.error_script_failed;
    },
    'object null is not iterable': () => {
        return appLang.log.error_object_null;
    },
    'parse args: unknown flag': () => {
        return appLang.log.error_unknown_flag;
    },
    'context deadline exceeded': () => {
        return appLang.log.error_deadline_exceeded;
    }
};

export const handleWpErrors = (strData: string, ipcEvent: IpcMainEvent, port: string) => {
    Object.keys(wpErrorTranslation).forEach((errorMsg: string) => {
        if (strData.includes(errorMsg)) {
            ipcEvent.reply(
                'guide-toast',
                wpErrorTranslation[errorMsg]({
                    port: port,
                    // keys will only use the value they need and ignore reset so pass any arg you want here
                    thisWillGetPassedButWillNotCauseError: 'some value'
                })
            );
            removeDirIfExists(stuffPath);
        }
    });
};<|MERGE_RESOLUTION|>--- conflicted
+++ resolved
@@ -5,6 +5,7 @@
 import { doesDirectoryExist, removeDirIfExists } from './utils';
 import { stuffPath } from '../ipcListeners/wp';
 import { getTranslateElectron } from '../../localization/electron';
+import { getTranslate } from '../../localization';
 
 export const getUserSettings = async () => {
     const randomCountry = () => {
@@ -104,11 +105,7 @@
 };
 
 // ! make sure you get the args like ({ port = '' })
-<<<<<<< HEAD
-const appLang = getTranslateElectron();
-=======
 const appLang = getTranslate('en');
->>>>>>> 89c8bbaf
 export const wpErrorTranslation: any = {
     'bind: address already in use': ({ port = '' }) => {
         return appLang.log.error_port_already_in_use(port);
