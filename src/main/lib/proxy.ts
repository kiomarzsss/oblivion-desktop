--- conflicted
+++ resolved
@@ -46,18 +46,6 @@
         child.on('error', (err: any) => {
             log.error(`Spawn Error: ${err}`);
             reject(err);
-        });
-    });
-};
-
-const getMacOSDefaultNetworkInterface = () => {
-    return new Promise((resolve, reject) => {
-        exec("route -n get 0.0.0.0 2>/dev/null | awk '/interface: / {print $2}'", (err, stdout) => {
-            if (err) {
-                console.error(err);
-                reject();
-            }
-            resolve(stdout.trim());
         });
     });
 };
@@ -79,7 +67,6 @@
           log.error(`Error executing command: ${error}`);
           return reject(error.toString());
         }
-<<<<<<< HEAD
         if (stderr) {
           log.error(`Error in command output: ${stderr}`);
           return reject(stderr.toString());
@@ -93,41 +80,6 @@
           reject("Active Network Devices not found.");
         }
       });
-=======
-        resolve('not-found');
-    });
-};
-
-const getMacOSActiveNetworkHardwarePort = () => {
-    return new Promise<string>(async (resolve, reject) => {
-        try {
-            const devicesList = await macOSNetworkSetup(['-listnetworkserviceorder']);
-            log.info(devicesList);
-            const activeDeviceRegex = /\(Hardware Port: (.+), Device: (en\d)\)/g;
-            let match;
-            let activeHardwarePort = null;
-            while (true) {
-                match = activeDeviceRegex.exec(devicesList as string);
-                if (match === null) break;
-                const hardwarePort = match[1];
-                const device = match[2];
-                const isDisabled = new RegExp(`\\*\\s*${hardwarePort}`).test(devicesList as string);
-                if (!isDisabled) {
-                    activeHardwarePort = hardwarePort;
-                    break;
-                }
-            }
-            if (activeHardwarePort) {
-                log.info(`Active Hardware Port: ${activeHardwarePort}`);
-                resolve(activeHardwarePort);
-            } else {
-                log.error('Active Network Device not found.');
-            }
-        } catch (error) {
-            log.error(`Error: ${error}`);
-            reject(error);
-        }
->>>>>>> 4f121c0b
     });
 };
 
@@ -222,9 +174,9 @@
                   await macOSNetworkSetup([
                     '-setproxybypassdomains',
                     hardwarePort,
-<<<<<<< HEAD
-                    'localhost,127.*,10.*,172.16.*,172.17.*,172.18.*,172.19.*,172.20.*,172.21.*,172.22.*,172.23.*,172.24.*,172.25.*,172.26.*,172.27.*,172.28.*,172.29.*,172.30.*,172.31.*,192.168.*,<local>'
-                  ]);
+                    // TODO read from user settings
+                    String(setRoutingRules(routingRules))
+                ]);
                   await macOSNetworkSetup(['-setsocksfirewallproxystate', hardwarePort, 'on']);
                   log.info(`System proxy has been set for ${hardwarePort}.`);
                 } catch (error) {
@@ -233,19 +185,6 @@
                 }
               });
               resolve();
-=======
-                    // TODO read from user settings
-                    String(setRoutingRules(routingRules))
-                ]);
-                await macOSNetworkSetup(['-setsocksfirewallproxystate', hardwarePort, 'on']);
-                log.info('system proxy has been set.');
-                resolve();
-            } catch (error) {
-                log.error(`error while trying to set system proxy: , ${error}`);
-                reject(error);
-                ipcEvent?.reply('guide-toast', `پیکربندی پروکسی با خطا روبرو شد!`);
-            }
->>>>>>> 4f121c0b
         });
     } else {
         return new Promise<void>((resolve, reject) => {
