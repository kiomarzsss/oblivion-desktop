import settings from 'electron-settings';
import { IpcMainEvent } from 'electron';
import log from 'electron-log';
import regeditModule, { RegistryPutItem, promisified as regedit } from 'regedit';
import { exec } from 'child_process';
import { promisify } from 'util';
import { defaultSettings } from '../../defaultSettings';
import { shouldProxySystem } from './utils';
import { createPacScript, killPacScriptServer, servePacScript } from './pacScript';
import { getTranslateElectron } from '../../localization/electron';

const execPromise = promisify(exec);

const { spawn } = require('child_process');

const setRoutingRules = (value: any) => {
    const defValue =
        'localhost,127.*,10.*,172.16.*,172.17.*,172.18.*,172.19.*,172.20.*,172.21.*,172.22.*,172.23.*,172.24.*,172.25.*,172.26.*,172.27.*,172.28.*,172.29.*,172.30.*,172.31.*,192.168.*,<local>';
    if (typeof value === 'string' && value !== '') {
        const myRules = value
            .replace(/domain:/g, '')
            .replace(/geoip:/g, '')
            .replace(/ip:/g, '')
            .replace(/range:/g, '')
            .replace(/\n|<br>/g, '')
            .trim();
        return defValue + ',' + myRules;
    } else {
        return defValue;
    }
};

// TODO reset to prev proxy settings on disable
// TODO refactor (move each os functions to it's own file)

// tweaking windows proxy settings using regedit
const windowsProxySettings = (args: RegistryPutItem, regeditVbsDirPath: string) => {
    regeditModule.setExternalVBSLocation(regeditVbsDirPath);

    return regedit.putValue({
        'HKCU\\Software\\Microsoft\\Windows\\CurrentVersion\\Internet Settings': {
            ...args
        }
    });
};

const isGnome = (): boolean => {
    try {
        exec('gsettings --version');
        return true;
    } catch (error) {
        return false;
    }
};

const isKDE = (v = '5') => {
    try {
        exec(`kwriteconfig${v} --version`);
        return v;
    } catch (error) {
        return false;
    }
};

// TODO refactor
const enableGnomeProxy = async (ip: string, port: string, routingRules: any): Promise<void> => {
    const proxySettings = {
        mode: 'manual',
        socks: `socks5://${ip}:${port}`,
        host: ip,
        port: port
    };

    try {
        await execPromise(`gsettings set org.gnome.system.proxy mode '${proxySettings.mode}'`);
        log.info(`Proxy mode set to ${proxySettings.mode}`);

        await execPromise(`gsettings set org.gnome.system.proxy.socks host ${proxySettings.host}`);
        log.info(`SOCKS host set to ${proxySettings.host}`);

        await execPromise(`gsettings set org.gnome.system.proxy.socks port ${proxySettings.port}`);
        log.info(`SOCKS port set to ${proxySettings.port}`);

        // https://wiki.archlinux.org/title/Proxy_server#Proxy_settings_on_GNOME3
        const normalizeRoutingRules = (rules: any) => {
            let str = `"[`;
            const arrRules = String(rules).split(',');
            arrRules.forEach((r, index) => {
                if (index === arrRules.length - 1) {
                    str += `'${r}'`;
                } else {
                    str += `'${r}', `;
                }
            });
            str += `]"`;
            return str;
        };

        const normalizedRoutingRules = normalizeRoutingRules(routingRules);

        await execPromise(
            `gsettings set org.gnome.system.proxy ignore-hosts ${normalizedRoutingRules}`
        );
        log.info(`Ignore Hosts has been set.`);

        log.info(`Proxy settings enabled for GNOME with SOCKS5 proxy: ${proxySettings.socks}`);
    } catch (err) {
        log.error(`Error setting proxy: ${err}`);
        throw err;
    }
};

const disableGNOMEProxy = async (): Promise<void> => {
    try {
        await execPromise(`gsettings set org.gnome.system.proxy mode 'none'`);
        log.info('Proxy settings disabled for GNOME');
    } catch (err) {
        log.error(`Error disabling proxy settings for GNOME: ${err}`);
        throw err;
    }
};

// TODO refactor
const enableKDEProxy = async (
    host: string,
    port: string,
    routingRules: any,
    v = '5'
): Promise<void> => {
    try {
        await execPromise(
            `kwriteconfig${v} --file kioslaverc --group "Proxy Settings" --key ProxyType 1`
        );
        await execPromise(
            `kwriteconfig${v} --file kioslaverc --group "Proxy Settings" --key socksProxy "${host}:${port}"`
        );
        await execPromise(
            `kwriteconfig${v} --file kioslaverc --group "Proxy Settings" --key Authmode 0`
        );
        await execPromise(
            `kwriteconfig${v} --file kioslaverc --group "Proxy Settings" --key NoProxyFor '${routingRules}'`
        );
        log.info(`Proxy settings enabled for KDE with SOCKS5 proxy: "${host}:${port}"`);
    } catch (err) {
        log.error(`Error setting SOCKS proxy for KDE: ${err}`);
        throw err;
    }
};

const disableKDEProxy = async (v = '5'): Promise<string> => {
    try {
        await execPromise(
            `kwriteconfig${v} --file kioslaverc --group "Proxy Settings" --key ProxyType 0`
        );
        log.info('Proxy settings disabled for KDE');
        return 'Proxy disabled for KDE';
    } catch (error) {
        log.error(`Error disabling SOCKS proxy for KDE: ${error}`);
        throw error;
    }
};

// https://github.com/SagerNet/sing-box/blob/dev-next/common/settings/proxy_darwin.go
const macOSNetworkSetup = (args: string[]) => {
    const child = spawn('networksetup', args);

    return new Promise((resolve, reject) => {
        let output = '';
        child.stdout.on('data', async (data: any) => {
            const strData = data.toString();
            output += strData;
        });

        child.on('exit', () => {
            resolve(output);
        });

        child.stderr.on('data', (err: any) => {
            log.error(`Error: ${err.toString()}`);
            reject(err);
        });

        child.on('error', (err: any) => {
            log.error(`Spawn Error: ${err}`);
            reject(err);
        });
    });
};

const getMacOSActiveNetworkHardwarePorts = () => {
    return new Promise((resolve, reject) => {
        // REVIEW: convert this bash command to typescript using existing os API library.
        const command = `
        for interface in $(networksetup -listallhardwareports | awk '/Device/ {print $2}'); do
          if ifconfig $interface | grep -q "inet "; then
            networksetup -listallhardwareports | awk -v iface=$interface '
              /Hardware Port/ {port=$3; for(i=4;i<=NF;i++) port=port" "$i}
              /Device/ {if ($2 == iface) {print port}}'
          fi
        done
      `;

        exec(command, (error, stdout, stderr) => {
            if (error) {
                log.error(`Error executing command: ${error}`);
                return reject(error.toString());
            }
            if (stderr) {
                log.error(`Error in command output: ${stderr}`);
                return reject(stderr.toString());
            }
            const results = stdout.trim().split('\n'); // Get all active hardware ports
            if (results.length > 0) {
                log.info(`Active Hardware Ports: ${results.join(', ')}`);
                resolve(results);
            } else {
                log.error('Active Network Devices not found.');
                reject('Active Network Devices not found.');
            }
        });
    });
};

<<<<<<< HEAD
const setRoutingRules = (value: any) => {
    const defValue =
        'localhost,127.*,10.*,172.16.*,172.17.*,172.18.*,172.19.*,172.20.*,172.21.*,172.22.*,172.23.*,172.24.*,172.25.*,172.26.*,172.27.*,172.28.*,172.29.*,172.30.*,172.31.*,192.168.*,<local>';
    if (typeof value === 'string' && value !== '') {
        const myRules = value
            .replace(/domain:/g, '')
            .replace(/geoip:/g, '')
            .replace(/ip:/g, '')
            .replace(/range:/g, '')
            .replace(/\n|<br>/g, '')
            .trim();
        return defValue + ',' + myRules;
    } else {
        return defValue;
    }
};

const appLang = getTranslateElectron();
=======
const appLang = getTranslate('en');
>>>>>>> 89c8bbaf
export const enableProxy = async (regeditVbsDirPath: string, ipcEvent?: IpcMainEvent) => {
    const proxyMode = await settings.get('proxyMode');
    if (!shouldProxySystem(proxyMode)) {
        log.info('skipping set system proxy');
        return;
    }

    log.info('trying to set system proxy...');

    //const psiphon = (await settings.get('psiphon')) || defaultSettings.psiphon;
    const method = (await settings.get('method')) || defaultSettings.method;
    //const proxyMode = (await settings.get('proxyMode')) || defaultSettings.proxyMode;
    const hostIP = (await settings.get('hostIP')) || defaultSettings.hostIP;
    const port = (await settings.get('port')) || defaultSettings.port;
    const routingRules = await settings.get('routingRules');

    if (process.platform === 'win32') {
        return new Promise<void>(async (resolve, reject) => {
            try {
                let pacServeUrl = '';
                if (method === 'psiphon') {
                    await createPacScript(String(hostIP), String(port));
                    pacServeUrl = await servePacScript(Number(port) + 1);
                    log.info('pacServeUrl:', pacServeUrl);
                }

                await windowsProxySettings(
                    {
                        ProxyServer: {
                            type: 'REG_SZ',
                            value: `${method === 'psiphon' ? 'socks=' : ''}${hostIP.toString()}:${port.toString()}`
                        },
                        ProxyOverride: {
                            type: 'REG_SZ',
                            value: String(setRoutingRules(routingRules))
                        },
                        AutoConfigURL: {
                            type: 'REG_SZ',
                            value: `${method === 'psiphon' ? pacServeUrl + '/proxy.txt' : ''}`
                        },
                        ProxyEnable: {
                            type: 'REG_DWORD',
                            value: 1
                        }
                    },
                    regeditVbsDirPath
                );
                log.info('system proxy has been set.');

                resolve();
            } catch (error) {
                log.error(`error while trying to set system proxy: , ${error}`);
                reject(error);
                ipcEvent?.reply('guide-toast', appLang.log.error_configuration_encountered);
            }
        });
    } else if (process.platform === 'darwin') {
        return new Promise<void>(async (resolve) => {
            const hardwarePorts: string[] =
                (await getMacOSActiveNetworkHardwarePorts()) as string[];
            log.info('using hardwarePort:', hardwarePorts);
            hardwarePorts.forEach(async (hardwarePort) => {
                log.info('using hardwarePort:', hardwarePort);

                try {
                    await macOSNetworkSetup([
                        '-setsocksfirewallproxy',
                        hardwarePort,
                        hostIP.toString(),
                        port.toString()
                    ]);
                    await macOSNetworkSetup([
                        '-setproxybypassdomains',
                        hardwarePort,
                        String(setRoutingRules(routingRules))
                    ]);
                    await macOSNetworkSetup(['-setsocksfirewallproxystate', hardwarePort, 'on']);
                    log.info(`System proxy has been set for ${hardwarePort}.`);
                } catch (error) {
                    log.error(
                        `Error while trying to set system proxy for ${hardwarePort}: ${error}`
                    );
                    ipcEvent?.reply(
                        'guide-toast',
                        appLang.log.error_configuring_proxy(hardwarePort)
                    );
                }
            });
            resolve();
        });
    } else if (process.platform === 'linux') {
        let notSupported = true;
        let shouldResolve = false;
        return new Promise<void>(async (resolve, reject) => {
            if (isGnome()) {
                await enableGnomeProxy(
                    hostIP.toString(),
                    port.toString(),
                    setRoutingRules(routingRules)
                )
                    .then(() => {
                        notSupported = false;
                        log.info('Successfully enabled proxy for GNOME');
                        shouldResolve = true;
                    })
                    .catch(() => {
                        log.error('Failed to enable proxy for GNOME');
                        // TODO locale
                        ipcEvent?.reply('guide-toast', `پیکربندی پروکسی با خطا روبرو شد!`);
                    });
            }
            const isPlasma5 = isKDE('5');
            const isPlasma6 = isKDE('6');
            const plasmaVersion = isPlasma5 || isPlasma6;
            if (typeof plasmaVersion === 'string') {
                await enableKDEProxy(
                    hostIP.toString(),
                    port.toString(),
                    setRoutingRules(routingRules),
                    plasmaVersion
                )
                    .then(() => {
                        notSupported = false;
                        log.info('Successfully enabled proxy for KDE');
                        shouldResolve = true;
                    })
                    .catch(() => {
                        log.error('Failed to enable proxy for KDE');
                        // TODO locale
                        ipcEvent?.reply('guide-toast', `پیکربندی پروکسی با خطا روبرو شد!`);
                        reject();
                    });
            }
            if (shouldResolve) {
                resolve();
            } else {
                reject();
            }
            if (notSupported) {
                log.error('Desktop Environment not supported.');
                // TODO locale
                ipcEvent?.reply('guide-toast', `محیط دسکتاپ پشتیبانی نمی‌شود!`);
                reject();
            }
        });
    } else {
        return new Promise<void>((resolve) => {
            log.error('system proxy is not supported on your platform.');
            ipcEvent?.reply('guide-toast', appLang.log.error_configuration_not_supported);
            resolve();
        });
    }
};

export const disableProxy = async (regeditVbsDirPath: string, ipcEvent?: IpcMainEvent) => {
    const proxyMode = await settings.get('proxyMode');
    if (!shouldProxySystem(proxyMode)) {
        log.info('skipping system proxy disable.');
        return;
    }

    const method = (await settings.get('method')) || defaultSettings.method;

    log.info('trying to disable system proxy...');

    if (process.platform === 'win32') {
        return new Promise<void>(async (resolve, reject) => {
            if (method === 'psiphon') {
                killPacScriptServer();
            }

            try {
                await windowsProxySettings(
                    {
                        AutoConfigURL: {
                            type: 'REG_SZ',
                            value: ''
                        },
                        // disable use script setup?
                        ProxyEnable: {
                            type: 'REG_DWORD',
                            value: 0
                        }
                    },
                    regeditVbsDirPath
                );
                log.info('system proxy has been disabled on your system.');
                resolve();
            } catch (error) {
                log.error(`error while trying to disable system proxy: , ${error}`);
                reject(error);
                ipcEvent?.reply('guide-toast', appLang.log.error_configuration_encountered);
            }
        });
    } else if (process.platform === 'darwin') {
        return new Promise<void>(async (resolve, reject) => {
            const hardwarePorts: string[] =
                (await getMacOSActiveNetworkHardwarePorts()) as string[];
            log.info('using hardwarePort:', hardwarePorts);
            hardwarePorts.forEach(async (hardwarePort) => {
                log.info('using hardwarePort:', hardwarePort);

                try {
                    await macOSNetworkSetup(['-setsocksfirewallproxy', hardwarePort, '']);
                    await macOSNetworkSetup(['-setsocksfirewallproxystate', hardwarePort, 'off']);
                    log.info('system proxy has been disabled on your system.');
                    resolve();
                } catch (error) {
                    log.error(`error while trying to disable system proxy: , ${error}`);
                    reject(error);
                    ipcEvent?.reply('guide-toast', appLang.log.error_configuration_encountered);
                }
            });
            resolve();
        });
    } else if (process.platform === 'linux') {
        let notSupported = true;
        return new Promise<void>(async (resolve, reject) => {
            if (isGnome()) {
                await disableGNOMEProxy()
                    .then(() => {
                        notSupported = false;
                        log.info('Successfully disabled proxy for GNOME');
                        resolve();
                    })
                    .catch(() => {
                        log.error('Failed to disabled proxy for GNOME');
                        reject();
                    });
            }
            const isPlasma5 = isKDE('5');
            const isPlasma6 = isKDE('6');
            const plasmaVersion = isPlasma5 || isPlasma6;
            if (typeof plasmaVersion === 'string') {
                await disableKDEProxy(plasmaVersion)
                    .then(() => {
                        notSupported = false;
                        log.info('Successfully disabled proxy for KDE');
                        resolve();
                    })
                    .catch(() => {
                        log.error('Failed to disabled proxy for KDE');
                        reject();
                    });
            }
            if (notSupported) {
                log.error('Desktop Environment not supported.');
                // TODO locale
                ipcEvent?.reply('guide-toast', `محیط دسکتاپ پشتیبانی نمی‌شود!`);
                reject();
            }
        });
    } else {
        return new Promise<void>((resolve) => {
            log.error('system proxy is not supported on your platform.');
            resolve();
        });
    }
};<|MERGE_RESOLUTION|>--- conflicted
+++ resolved
@@ -8,6 +8,7 @@
 import { shouldProxySystem } from './utils';
 import { createPacScript, killPacScriptServer, servePacScript } from './pacScript';
 import { getTranslateElectron } from '../../localization/electron';
+import { getTranslate } from '../../localization';
 
 const execPromise = promisify(exec);
 
@@ -221,28 +222,7 @@
     });
 };
 
-<<<<<<< HEAD
-const setRoutingRules = (value: any) => {
-    const defValue =
-        'localhost,127.*,10.*,172.16.*,172.17.*,172.18.*,172.19.*,172.20.*,172.21.*,172.22.*,172.23.*,172.24.*,172.25.*,172.26.*,172.27.*,172.28.*,172.29.*,172.30.*,172.31.*,192.168.*,<local>';
-    if (typeof value === 'string' && value !== '') {
-        const myRules = value
-            .replace(/domain:/g, '')
-            .replace(/geoip:/g, '')
-            .replace(/ip:/g, '')
-            .replace(/range:/g, '')
-            .replace(/\n|<br>/g, '')
-            .trim();
-        return defValue + ',' + myRules;
-    } else {
-        return defValue;
-    }
-};
-
-const appLang = getTranslateElectron();
-=======
 const appLang = getTranslate('en');
->>>>>>> 89c8bbaf
 export const enableProxy = async (regeditVbsDirPath: string, ipcEvent?: IpcMainEvent) => {
     const proxyMode = await settings.get('proxyMode');
     if (!shouldProxySystem(proxyMode)) {
