/* eslint global-require: off, no-console: off, promise/always-return: off */

/**
 * This module executes inside of electron's main process. You can start
 * electron renderer process from here and communicate with the other processes
 * through IPC.
 *
 * When running `npm run build` or `npm run build:main`, this file is compiled to
 * `./src/main.js` using webpack. This gives us some performance wins.
 */

import {
    app,
    BrowserWindow,
    ipcMain,
    screen,
    shell,
    Menu,
    Tray,
    nativeImage,
    IpcMainEvent
} from 'electron';
import path from 'path';
import fs from 'fs';
import settings from 'electron-settings';
import log from 'electron-log';
import MenuBuilder from './menu';
import { exitTheApp, isDev } from './lib/utils';
import { openDevToolsByDefault, useCustomWindowXY } from './dxConfig';
import './ipc';
import "./store"
import { wpAssetPath, wpBinPath } from './ipcListeners/wp';
import { devPlayground } from './playground';
import { logMetadata } from './ipcListeners/log';
import { customEvent } from './lib/customEvent';
import { getTranslateElectron } from '../localization/electron';

let mainWindow: BrowserWindow | null = null;

<<<<<<< HEAD
const appLang = getTranslateElectron();
=======
const appLang = getTranslate('en');
>>>>>>> 89c8bbaf
const gotTheLock = app.requestSingleInstanceLock();
const appTitle = 'Oblivion Desktop' + (isDev() ? ' ᴅᴇᴠ' : '');

export const binAssetsPath = path.join(
    app.getAppPath().replace('/app.asar', '').replace('\\app.asar', ''),
    'assets',
    'bin'
);
export const regeditVbsDirPath = path.join(binAssetsPath, 'vbs');

if (!gotTheLock) {
    log.info('did not create new instance since there was already one running.');
    app.exit(0);
} else {
    devPlayground();
    log.info('creating new od instance...');
    logMetadata();

    app.on('second-instance', () => {
        // Someone tried to run a second instance, we should focus our window.
        if (mainWindow) {
            if (mainWindow.isMinimized()) mainWindow.restore();
            mainWindow.focus();
        }
    });

    // coping wp binary from assets dir to userData dir so it can run without sudo/administrator privilege
    fs.copyFile(wpAssetPath, wpBinPath, (err) => {
        if (err) throw err;
        log.info('wp binary was copied to userData directory.');
    });

    if (!isDev()) {
        const sourceMapSupport = require('source-map-support');
        sourceMapSupport.install();
    }

    const resolveHtmlPath = (htmlFileName: string) => {
        if (isDev()) {
            const port = process.env.PORT || 1212;
            const url = new URL(`http://localhost:${port}`);
            url.pathname = htmlFileName;
            return url.href;
        }
        return `file://${path.resolve(__dirname, '../renderer/', htmlFileName)}`;
    };

    const isDebug = isDev() || process.env.DEBUG_PROD === 'true';

    if (isDebug && openDevToolsByDefault) {
        require('electron-debug')();
    }

    const installExtensions = async () => {
        const installer = require('electron-devtools-installer');
        const forceDownload = !!process.env.UPGRADE_EXTENSIONS;
        const extensions = ['REACT_DEVELOPER_TOOLS'];

        return installer
            .default(
                extensions.map((name) => installer[name]),
                forceDownload
            )
            .catch(console.log);
    };

    const createWindow = async () => {
        if (isDebug) {
            await installExtensions();
        }

        const RESOURCES_PATH = app.isPackaged
            ? path.join(process.resourcesPath, 'assets')
            : path.join(__dirname, '../../assets');

        const getAssetPath = (...paths: string[]): string => {
            return path.join(RESOURCES_PATH, ...paths);
        };

        const windowWidth = 400;
        const windowHeight = 650;

        const config: any = {
            title: appTitle,
            show: false,
            width: windowWidth,
            height: windowHeight,
            enableRemoteModule: true,
            autoHideMenuBar: true,
            transparent: false,
            center: true,
            frame: true,
            resizable: false,
            fullscreenable: false,
            icon: getAssetPath('oblivion.png'),
            webPreferences: {
                nativeWindowOpen: false,
                devTools: false,
                devToolsKeyCombination: false,
                preload: app.isPackaged
                    ? path.join(__dirname, 'preload.js')
                    : path.join(__dirname, '../../.erb/dll/preload.js')
            }
        };

        if (isDev()) {
            const primaryDisplay = screen.getPrimaryDisplay();
            const displayWidth = primaryDisplay.workAreaSize.width;
            const displayHeight = primaryDisplay.workAreaSize.height;
            if (useCustomWindowXY) {
                config.x = displayWidth - windowWidth - 60;
                config.y = displayHeight - windowHeight - 160;
            }
            config.webPreferences.devTools = true;
            config.webPreferences.devToolsKeyCombination = true;
        }

        function createMainWindow() {
            if (!mainWindow) {
                mainWindow = new BrowserWindow(config);

                mainWindow.loadURL(resolveHtmlPath('index.html'));

                mainWindow.on('ready-to-show', async () => {
                    if (!mainWindow) {
                        throw new Error('"mainWindow" is not defined');
                    }
                    /*if (process.env.START_MINIMIZED) {
                        mainWindow.minimize();
                    } else {
                        mainWindow.show();
                    }*/
                    mainWindow.show();
                });

                ipcMain.on('open-devtools', async () => {
                    // TODO add toggle
                    mainWindow?.webContents.openDevTools();
                    // mainWindow.webContents.closeDevTools();
                });

                mainWindow.on('close', async (e: any) => {
                    e.preventDefault();

                    if (isDev()) {
                        exitTheApp(mainWindow, regeditVbsDirPath);
                    } else {
                        mainWindow?.hide();
                    }
                });

                mainWindow.on('closed', async () => {
                    mainWindow = null;
                });

                mainWindow.on('minimize', async (e: any) => {
                    e.preventDefault();
                });

                const menuBuilder = new MenuBuilder(mainWindow);
                menuBuilder.buildMenu();

                // Open urls in the user's browser
                mainWindow.webContents.setWindowOpenHandler((e) => {
                    shell.openExternal(e.url);
                    return { action: 'deny' };
                });
            } else {
                mainWindow.show();
            }
        }

        createMainWindow();

        let appIcon: any = null;
        //let contextMenu: any = null;

        const trayIconChanger = (status: string) => {
            const nativeImageIcon = nativeImage.createFromPath(
                getAssetPath(`img/status/${status}.png`)
            );
            // Resize icon for macOS tray compatibility
            return nativeImageIcon.resize({ width: 16, height: 16 });
        };

        let trayMenuEvent: IpcMainEvent;
        ipcMain.on('tray-menu', (event) => {
            trayMenuEvent = event;
        });

        const redirectTo = (value: string) => {
            if (!mainWindow) {
                createMainWindow();
            } else {
                mainWindow.show();
                if (value !== '') {
                    trayMenuEvent.reply('tray-menu', {
                        key: 'changePage',
                        msg: value
                    });
                }
            }
        };

        const autoConnect = async () => {
            const checkAutoConnect = await settings.get('autoConnect');
            if (typeof checkAutoConnect === 'boolean' && checkAutoConnect) {
                try {
                    /*trayMenuEvent.reply('tray-menu', {
                        key: 'connectToggle',
                        msg: 'Connect Tray Click!'
                    });*/
                    ipcMain.on('tray-menu', (event) => {
                        event.reply('tray-menu', {
                            key: 'connectToggle',
                            msg: 'Connect Tray Click!'
                        });
                    });
                } catch (err) {
                    console.log(err);
                }
            }
        };

        const trayMenuContext: any = (
            connectLabel: string,
            connectStatus: string,
            connectEnable: boolean
        ) => {
            return [
                {
                    label: appTitle,
                    type: 'normal',
                    click: () => {
                        redirectTo('/');
                    }
                },
                { label: '', type: 'separator' },
                {
                    id: 'connectToggle',
                    label: connectLabel,
                    type: 'normal',
                    enabled: connectEnable,
                    click: async () => {
                        trayMenuEvent.reply('tray-menu', {
                            key: 'connectToggle',
                            msg: 'Connect Tray Click!'
                        });
                        appIcon.setContextMenu(
                            Menu.buildFromTemplate(
                                trayMenuContext(
                                    connectStatus === 'connect'
                                        ? appLang.systemTray.connecting
                                        : appLang.systemTray.disconnecting,
                                    connectStatus,
                                    false
                                )
                            )
                        );
                        redirectTo('/');
                    }
                },
                {
                    label: appLang.systemTray.settings,
                    submenu: [
                        {
                            label: appLang.systemTray.settings_warp,
                            type: 'normal',
                            click: async () => {
                                redirectTo('/settings');
                            }
                        },
                        {
                            label: appLang.systemTray.settings_network,
                            type: 'normal',
                            click: async () => {
                                redirectTo('/network');
                            }
                        },
                        {
                            label: appLang.systemTray.settings_scanner,
                            type: 'normal',
                            click: async () => {
                                redirectTo('/scanner');
                            }
                        },
                        {
                            label: appLang.systemTray.settings_app,
                            type: 'normal',
                            click: async () => {
                                redirectTo('/options');
                            }
                        }
                    ]
                },
                { label: '', type: 'separator' },
                {
                    label: appLang.systemTray.about,
                    type: 'normal',
                    click: async () => {
                        redirectTo('/about');
                    }
                },
                {
                    label: appLang.systemTray.log,
                    type: 'normal',
                    click: async () => {
                        redirectTo('/debug');
                    }
                },
                { label: '', type: 'separator' },
                {
                    label: appLang.systemTray.exit,
                    type: 'normal',
                    click: async () => {
                        await exitTheApp(mainWindow, regeditVbsDirPath);
                    }
                }
            ];
        };

        const systemTrayMenu = (status: string) => {
            appIcon = new Tray(trayIconChanger(status));
            appIcon.on('click', async () => {
                redirectTo('');
            });
            appIcon.setToolTip(appTitle);
            appIcon.setContextMenu(
                Menu.buildFromTemplate(trayMenuContext(appLang.systemTray.connect, 'connect', true))
            );
        };

        app?.whenReady().then(() => {
            systemTrayMenu('disconnected');
            autoConnect();
            /*ipcMain.on('tray-icon', async (event, newStatus) => {
                appIcon.setImage(trayIconChanger(newStatus));
            });*/
            customEvent.on('tray-icon', (newStatus) => {
                appIcon.setImage(trayIconChanger(newStatus));
                appIcon.setContextMenu(
                    Menu.buildFromTemplate(
                        trayMenuContext(
                            newStatus !== 'disconnected'
                                ? `✓ ${appLang.systemTray.connected}`
                                : appLang.systemTray.connect,
                            newStatus,
                            true
                        )
                    )
                );
            });
        });

        // Remove this if your app does not use auto updates
        // eslint-disable-next-line
        // new AppUpdater();
        log.info('od is ready!');
    };

    const startAtLogin = async () => {
        if (process.env.NODE_ENV !== 'development') {
            const checkOpenAtLogin = await settings.get('openAtLogin');
            app.setLoginItemSettings({
                openAtLogin: typeof checkOpenAtLogin === 'boolean' ? checkOpenAtLogin : false
            });
        }
    };

    /**
     * Add event listeners...
     */

    app.on('window-all-closed', async () => {
        await startAtLogin();
        exitTheApp(mainWindow, regeditVbsDirPath);
    });

    app.whenReady()
        .then(() => {
            createWindow();
            app.on('activate', () => {
                // On macOS it's common to re-create a window in the app when the
                // dock icon is clicked and there are no other windows open.
                if (mainWindow === null) createWindow();
            });
        })
        .catch(console.log);
}<|MERGE_RESOLUTION|>--- conflicted
+++ resolved
@@ -28,20 +28,16 @@
 import { exitTheApp, isDev } from './lib/utils';
 import { openDevToolsByDefault, useCustomWindowXY } from './dxConfig';
 import './ipc';
-import "./store"
+import './store';
 import { wpAssetPath, wpBinPath } from './ipcListeners/wp';
 import { devPlayground } from './playground';
 import { logMetadata } from './ipcListeners/log';
 import { customEvent } from './lib/customEvent';
-import { getTranslateElectron } from '../localization/electron';
+import { getTranslate } from '../localization';
 
 let mainWindow: BrowserWindow | null = null;
 
-<<<<<<< HEAD
-const appLang = getTranslateElectron();
-=======
 const appLang = getTranslate('en');
->>>>>>> 89c8bbaf
 const gotTheLock = app.requestSingleInstanceLock();
 const appTitle = 'Oblivion Desktop' + (isDev() ? ' ᴅᴇᴠ' : '');
 
